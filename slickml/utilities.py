import numpy as np
import pandas as pd


def join_dictionaries(dict1, dict2):
    """Join two dictionaries.
    Function to join two input dictionaries. For the pairs
    with the same keys, the set of values will be stored in a list.
    Parameters
    ----------
    dict1: dictionary or key-value pairs
    dict2: dictionary or key-value pairs
    """
    if not (isinstance(dict1, dict) and isinstance(dict2, dict)):
        raise TypeError("The Type for dict1 and dict2 should be dict!")

    dictionary = {}
    d1Keys = list(dict1.keys())
    d2Keys = list(dict2.keys())
    combinedKeys = list(set(d1Keys + d2Keys))

    for key in combinedKeys:
        d1Vals = []
        d2Vals = []
        if key in d1Keys:
            d1Vals = dict1[key]
            if isinstance(d1Vals, (int, float, str)):
                d1Vals = [d1Vals]

        if key in d2Keys:
            d2Vals = dict2[key]
            if isinstance(d2Vals, (int, float, str)):
                d2Vals = [d2Vals]

        dictionary[key] = list(set(d1Vals + d2Vals))

<<<<<<< HEAD
    return dictionary


def memory_use_csr(csr):
    """Memory use in bytes by sparse matrix in csr format.
    Parameters
    ----------
    csr: sparse matric in csr format
    """
    return csr.data.nbytes + csr.indptr.nbytes + csr.indices.nbytes


def df_to_csr(df, fillna=0.0, verbose=False):
    """Convert Pandas DataFrame to a sparse csr matrix.
    Parameters
    ----------
    df: Pandas DataFrame
    fillna: Value to fill null values, (default=0.0)
        Note: csr matrices assume the values have float dtype.
    verbose: Flag to show the memory usage of csr matrix, (default=False)
    """
    df_ = df.copy()
    csr = (
        df_.astype("float").fillna(fillna).to_sparse(fill_value=fillna).to_coo().tocsr()
    )
    if verbose:
        df_.info(memory_usage="deep")
        print(f"CSR Memory Usage: {memory_use_csr(csr)/2**20:.3} MB")

    return csr


def pd_explode(df, column):
    """Function to explodes a column into columnar format.
    Parameters
    ----------
    df: Pandas DataFrame
    column: str, name of column wanting to explode
    """
    if not isinstance(df, pd.DataFrame):
        raise TypeError("Input df must have Pandas DataFrame dtype")
    if not isinstance(column, str):
        raise TypeError("Input column name must have str dtype")

    df_ = df.copy()
    vals = df_[column].values.tolist()
    rs = [len(r) for r in vals]
    a = np.repeat(
        df_[[col for col in df_.columns.tolist() if col != column]].values, rs, axis=0
    )
    return pd.DataFrame(np.column_stack((a, np.concatenate(vals))), columns=df_.columns)
=======
    return dictionary
>>>>>>> dd399a7a
<|MERGE_RESOLUTION|>--- conflicted
+++ resolved
@@ -34,9 +34,7 @@
 
         dictionary[key] = list(set(d1Vals + d2Vals))
 
-<<<<<<< HEAD
     return dictionary
-
 
 def memory_use_csr(csr):
     """Memory use in bytes by sparse matrix in csr format.
@@ -86,6 +84,4 @@
         df_[[col for col in df_.columns.tolist() if col != column]].values, rs, axis=0
     )
     return pd.DataFrame(np.column_stack((a, np.concatenate(vals))), columns=df_.columns)
-=======
-    return dictionary
->>>>>>> dd399a7a
+
